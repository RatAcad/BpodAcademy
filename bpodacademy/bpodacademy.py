from tkinter import (
    Tk,
    Toplevel,
    Menu,
    messagebox,
    filedialog,
    simpledialog,
    Label,
    Entry,
    Button,
    StringVar,
)
from tkinter.ttk import Combobox

import os
from pathlib import Path
import platform
import shutil
import csv
from scipy.io import savemat
import zmq

from bpodacademy.exception import BpodAcademyError

try:
    from bpodacademy.server import BpodAcademyServer
except ModuleNotFoundError:
    pass
from bpodacademy.frame import BpodFrame


class BpodAcademy(Tk):

    ### Define constants used in GUI ###

    GRID_WIDTH = 15
    FRAMES_PER_ROW = 3
    INTER_COLUMN_WIDTH = 3

    ZMQ_REQUEST_RCVTIMEO_MS = 30000
    ZMQ_CONNECT_TIMEO_MS = 1000
    ZMQ_SUBSCRIBE_RCVTIMEO_MS = 1
    ZMQ_SUBSCRIBE_FREQUENCY_MS = 100

    ### Object methods ###

    def __init__(self, remote=False, ip="*", port=5555):

        Tk.__init__(self)
        self.withdraw()

        self.remote = remote
        self.ip = ip if ip is not "*" else "localhost"
        self.port = port
        self.zmq_context = zmq.Context()

        ### if not remote, start server ###
        if not self.remote:

            # load configuration file from bpod directory
            self.bpod_dir = os.getenv("BPOD_DIR")
            if self.bpod_dir is None:
                self._set_bpod_directory()

            # check for server connection
            cfg = self._connect_remote_to_server(test=True)

            if not cfg:

                # start server
                self.server = BpodAcademyServer(self.bpod_dir, ip, port)
                self.server.start()

            # set window title
            self.title("Bpod Academy")
            self._connect_remote_to_server()

            cfg_file = Path(f"{self.bpod_dir}/Academy/AcademyConfig.csv")
            if not cfg_file.is_file():            
                begin_config = messagebox.askokcancel("No Config File!", "Did not find a configuration file! Please click ok to begin configuring BpodAcademy or cancel to exit.", parent=self)
                if begin_config:
                    self._add_box_window()
                else:
                    self.quit()

        else:

            self.title("Bpod Academy (Remote)")
            self._connect_remote_to_server_window()

        if platform.system() == "Darwin":
            self.resizable(False, False)

        # create window
        if hasattr(self, "cfg"):
            self._create_window()

            # start reading server commands
            self.listen_to_server = self.after(
                BpodAcademy.ZMQ_SUBSCRIBE_FREQUENCY_MS, self._listen_to_server
            )

            self.deiconify()
            self.mainloop()

    def _set_bpod_directory(self):

        set_bpod_dir = messagebox.askokcancel(
            "Bpod Directory not found!",
            "The evironmental variable BPOD_DIR has not been set. "
            "Please click ok to select the Bpod Directory or cancel to exit the program. "
            "Please set BPOD_DIR in ~/.bash_profile to avoid seeing this message in the future.",
            parent=self,
        )

        if set_bpod_dir:
            self.bpod_dir = filedialog.askdirectory(
                title="Please select local Bpod directory.", parent=self
            )

        if not self.bpod_dir:
            self.quit()

    def _connect_remote_to_server(self, ip=None, port=None, window=None, test=False):

        self.ip = ip if ip is not None else self.ip
        self.port = port if port is not None else self.port

        # create 2 sockets:
        # request: submits requests to server
        # subscribe: receives commands from server

        self.request = self.zmq_context.socket(zmq.REQ)
        self.request.connect(f"tcp://{self.ip}:{self.port}")

        self.subscribe = self.zmq_context.socket(zmq.SUB)
        self.subscribe.setsockopt(zmq.RCVTIMEO, BpodAcademy.ZMQ_SUBSCRIBE_RCVTIMEO_MS)
        self.subscribe.subscribe("")
        self.subscribe.connect(f"tcp://{self.ip}:{self.port+1}")

        # look for connection
        reply = self._remote_to_server(("CONFIG",), timeout=1000)

        if test:
            return reply
        else:
            if not reply:
                # self._disconnect_remote()
                messagebox.showerror(
                    "Remote Not Connected",
                    f"Remote failed to connect to server! Please ensure the IP address and port are correct and that the server is online.",
                    parent=self,
                )
            else:
                self.cfg = reply
                if window is not None:
                    window.destroy()
                    window.quit()

    def _disconnect_remote(self):

        self.request.close()
        self.subscribe.close()

    def _connect_remote_to_server_window(self):

        connect_window = Toplevel(self)
        connect_window.title("Connect to BpodAcademy")

        ip_entry = StringVar(connect_window, value=self.ip)
        Label(connect_window, text="IP Address:").grid(sticky="w", row=0, column=0)
        Entry(connect_window, textvariable=ip_entry, width=BpodAcademy.GRID_WIDTH).grid(
            sticky="nsew", row=0, column=1
        )

        port_entry = StringVar(connect_window, value=self.port)
        Label(connect_window, text="Port:").grid(sticky="w", row=1, column=0)
        Entry(
            connect_window, textvariable=port_entry, width=BpodAcademy.GRID_WIDTH
        ).grid(sticky="nsew", row=1, column=1)

        Button(
            connect_window,
            text="Connect",
            command=lambda: self._connect_remote_to_server(
                ip_entry.get(), int(port_entry.get()), connect_window
            ),
        ).grid(sticky="nsew", row=2, column=1)

        connect_window.protocol("WM_DELETE_WINDOW", connect_window.quit)

        connect_window.mainloop()

    def _create_window(self):

        # create menu at top

        menubar = Menu(self)

        bpod_menu = Menu(menubar, tearoff=0)
        bpod_menu.add_command(label="Add Bpod", command=self._add_box_window)
        bpod_menu.add_command(label="Remove Bpod", command=self._remove_box_window)
        menubar.add_cascade(label="Bpod", menu=bpod_menu)

        protocol_menu = Menu(menubar, tearoff=0)
        protocol_menu.add_command(
            label="Refresh Protocols", command=self._refresh_protocols_command
        )
        menubar.add_cascade(label="Protocols", menu=protocol_menu)

        subject_menu = Menu(menubar, tearoff=0)
        subject_menu.add_command(
            label="Add Subject", command=self._add_new_subject_window
        )
        menubar.add_cascade(label="Subjects", menu=subject_menu)

        settings_menu = Menu(menubar, tearoff=0)
        settings_menu.add_command(
            label="Copy Existing", command=self._copy_settings_window
        )
        settings_menu.add_command(
            label="Create New", command=self._create_settings_window
        )
        menubar.add_cascade(label="Settings", menu=settings_menu)

        logs_menu = Menu(menubar, tearoff=0)
        logs_menu.add_command(label="Delete Logs", command=self._delete_logs_command)
        menubar.add_cascade(label="Logs", menu=logs_menu)

        server_menu = Menu(menubar, tearoff=0)
        server_menu.add_command(label="Stop Server", command=self._close_server)
        menubar.add_cascade(label="Server", menu=server_menu)

        self.config(menu=menubar)

        # create bpod frames for each box

        self.bpod_frames = []

        Label(self).grid(row=0, column=0)

        for i in range(len(self.cfg["bpod_ids"])):

            self._add_box(
                self.cfg["bpod_ids"][i],
                self.cfg["bpod_serials"][i],
                self.cfg["bpod_positions"][i],
            )

        self.protocol("WM_DELETE_WINDOW", self._close_bpod_academy)

    def _add_box(self, bpod_id, bpod_serial, position):

        status = self._remote_to_server(("BPOD", "QUERY", bpod_id))

        self.bpod_frames.append(
            BpodFrame(
                bpod_id,
                bpod_serial,
                status=status,
                request_socket=self.request,
                subscribe_socket=self.subscribe,
                parent=self,
                remote=self.remote,
            )
        )

        index = len(self.bpod_frames) - 1
        row = int(2 * position[0])
        col = int(2 * position[1])

        if col > 0:
            Label(self, width=BpodAcademy.INTER_COLUMN_WIDTH).grid(
                row=0, column=col - 1
            )
        self.bpod_frames[index].grid(row=row, column=col)
        Label(self).grid(row=row + 1, column=col)

    def _add_box_window(self):

        new_box_window = Toplevel(self)
        new_box_window.title("Add New Bpod")

        new_id = StringVar(new_box_window)
        Label(new_box_window, text="Box ID: ").grid(sticky="w", row=0, column=0)
        Entry(new_box_window, textvariable=new_id).grid(sticky="nsew", row=0, column=1)

        new_port = StringVar(new_box_window)
        all_ports = self._remote_to_server(("PORTS",))
        Label(new_box_window, text="Serial Port: ").grid(sticky="w", row=1, column=0)
        Combobox(
            new_box_window,
            textvariable=new_port,
            values=[p[0] for p in all_ports] + ["EMU"],
        ).grid(sticky="nsew", row=1, column=1)

        new_box_row = StringVar(new_box_window)
        Label(new_box_window, text="Row: ").grid(sticky="w", row=2, column=0)
        Combobox(
            new_box_window, textvariable=new_box_row, values=[0, 1, 2, 3, 4, 5]
        ).grid(sticky="nsew", row=2, column=1)

        new_box_col = StringVar(new_box_window)
        Label(new_box_window, text="Column: ").grid(sticky="w", row=3, column=0)
        Combobox(
            new_box_window, textvariable=new_box_col, values=[0, 1, 2, 3, 4, 5]
        ).grid(sticky="nsew", row=3, column=1)

        Button(
            new_box_window,
            text="Submit",
            command=lambda: self._add_box_command(
                new_id.get(),
                new_port.get(),
                (int(new_box_row.get()), int(new_box_col.get())),
                new_box_window,
            ),
        ).grid(sticky="nsew", row=4, column=1)
        Button(new_box_window, text="Cancel", command=new_box_window.destroy).grid(
            sticky="nsew", row=5, column=1
        )

    def _add_box_command(self, bpod_id, bpod_serial, bpod_position, window=None):

        reply = self._remote_to_server(
            ("BPOD", "ADD", bpod_id, bpod_serial, bpod_position)
        )
        if not reply:
            messagebox.showerror(
                "Add Bpod Failed!",
                f"Failed to add new box {bpod_id} with serial number {bpod_serial}. Please check if {bpod_id} already exists.",
                parent=self,
            )

        if window is not None:
            window.destroy()

    def _remove_box_window(self):

        remove_box_window = Toplevel(self)
        remove_box_window.title("Remove Bpod")

        id_to_remove = StringVar(remove_box_window)
        Label(remove_box_window, text="Box ID: ").grid(sticky="w", row=0, column=0)
        Combobox(
            remove_box_window,
            textvariable=id_to_remove,
            values=self.cfg["bpod_ids"],
            state="readonly",
        ).grid(sticky="nsew", row=0, column=1)

        Button(
            remove_box_window,
            text="Remove",
            command=lambda: self._remove_box_command(
                id_to_remove.get(), remove_box_window
            ),
        ).grid(sticky="nsew", row=1, column=1)
        Button(
            remove_box_window, text="Cancel", command=remove_box_window.destroy
        ).grid(sticky="nsew", row=2, column=1)

    def _remove_box_command(self, bpod_id, window=None):

        if not bpod_id:
            return

        bpod_index = self.cfg["bpod_ids"].index(bpod_id)

        if self.bpod_frames[bpod_index].status == 2:

            messagebox.showwarning(
                "Protocol Running!",
                f"Cannot remove Bpod while a protocol is running. Please stop the protocol and close {bpod_id}, then remove it.",
                parent=self,
            )

        elif self.bpod_frames[bpod_index].status == 1:

            messagebox.showwarning(
                "Bpod On!",
                f"Cannot remove Bpod while it is active. Please close {bpod_id} before removing it.",
                parent=self,
            )

        else:

            remove = messagebox.askokcancel(
                "Remove Box?", f"Are you sure you want to remove {bpod_id}?"
            )

            if remove:

                reply = self._remote_to_server(("BPOD", "REMOVE", bpod_id))

                if not reply:
                    messagebox.showerror(
                        "Failed to remove bpod!",
                        f"Could not remove {bpod_id}. Please try again or double check server connnections.",
                    )

            if window:
                window.destroy()

    def _remove_box(self, bpod_id):

        bpod_index = self.cfg["bpod_ids"].index(bpod_id)
        self.cfg["bpod_ids"].pop(bpod_index)
        self.cfg["bpod_serials"].pop(bpod_index)
        self.bpod_frames[bpod_index].destroy()
        self.bpod_frames.pop(bpod_index)
        self._redraw_grid()

    def _redraw_grid(self):

        for i in range(len(self.bpod_frames)):

            self.bpod_frames[i].grid_forget()

            row = 2 * (1 + (i % BpodAcademy.FRAMES_PER_COLUMN)) - 1
            column = 2 * int(i / BpodAcademy.FRAMES_PER_COLUMN)

            self.bpod_frames[i].grid(row=row, column=column)

    def _refresh_protocols_command(self):

        reply = self._remote_to_server(("PROTOCOLS", "REFRESH"))
        if not reply:
            messagebox.showwarning(
                "Refresh Protocols Failed!",
                "Failed to refresh protocols, please check server connections!",
                parent=self,
            )

    def _refresh_protocols(self, protocols):

        for i in range(len(self.bpod_frames)):
            self.bpod_frames[i].set_protocols(protocols)

    def _add_new_subject_window(self):

        new_sub_window = Toplevel(self)
        new_sub_window.title("Add New Subject")

        protocols = self._remote_to_server(("PROTOCOLS",))

        Label(new_sub_window, text="Protocol: ").grid(sticky="w", row=0, column=0)
        new_sub_protocol = StringVar(new_sub_window)
        Combobox(
            new_sub_window,
            textvariable=new_sub_protocol,
            values=protocols,
            state="readonly",
            width=BpodAcademy.GRID_WIDTH,
        ).grid(sticky="nsew", row=0, column=1)

        Label(new_sub_window, text="Subject: ").grid(sticky="w", row=1, column=0)
        new_sub_name = StringVar(new_sub_window)
        Entry(new_sub_window, textvariable=new_sub_name).grid(
            sticky="nsew", row=1, column=1
        )

        Button(
            new_sub_window,
            text="Submit",
            command=lambda: self._add_new_subject_command(
                new_sub_protocol.get(), new_sub_name.get(), new_sub_window
            ),
        ).grid(sticky="nsew", row=2, column=1)
        Button(new_sub_window, text="Cancel", command=new_sub_window.destroy).grid(
            sticky="nsew", row=3, column=1
        )

    def _add_new_subject_command(self, protocol, subject, window=None):

        reply = self._remote_to_server(("SUBJECTS", "ADD", protocol, subject))
        if not reply:
            messagebox.showwarning(
                "Add Subject Failed",
                f"Failed to add subject {subject} on protocol {protocol}. Please check server connection!",
                parent=self,
            )
        else:
            messagebox.showinfo(
                "Subject Added",
                f"Subject {subject} added to protocol {protocol}. Please (re)select the protocol from the dropdown menu to update the subject list.",
                parent=self,
            )

        if window is not None:
            window.destroy()

    def _copy_settings_window(self):

        copy_settings_window = Toplevel(self)
        copy_settings_window.title("Copy Settings File")

        ### Select settings to copy from ###
        Label(copy_settings_window, text="Copy From").grid(sticky="w", row=0, column=0)

        protocols = self._remote_to_server(("PROTOCOLS",))
        Label(copy_settings_window, text="Protocol: ").grid(sticky="w", row=1, column=0)
        copy_from_protocol = StringVar(copy_settings_window)
        copy_from_protocol_entry = Combobox(
            copy_settings_window,
            textvariable=copy_from_protocol,
            values=protocols,
            state="readonly",
            width=BpodAcademy.GRID_WIDTH,
        )

        def update_copy_from_sub(event=None):
            copy_from_subject_entry["values"] = self._remote_to_server(
                ("SUBJECTS", "FETCH", copy_from_protocol.get())
            )
            copy_from_subject.set("")

        copy_from_protocol_entry.bind("<<ComboboxSelected>>", update_copy_from_sub)
        copy_from_protocol_entry.grid(sticky="nsew", row=1, column=1)

        Label(copy_settings_window, text="Subject: ").grid(sticky="w", row=2, column=0)
        copy_from_subject = StringVar(copy_settings_window)
        copy_from_subject_entry = Combobox(
            copy_settings_window,
            textvariable=copy_from_subject,
            state="readonly",
            width=BpodAcademy.GRID_WIDTH,
        )

        def update_copy_from_settings(event=None):
            copy_from_settings_entry["values"] = self._remote_to_server(
                ("SETTINGS", "FETCH", copy_from_protocol.get(), copy_from_subject.get())
            )
            copy_from_settings.set("")

        copy_from_subject_entry.bind("<<ComboboxSelected>>", update_copy_from_settings)
        copy_from_subject_entry.grid(sticky="nsew", row=2, column=1)

        Label(copy_settings_window, text="Settings: ").grid(sticky="w", row=3, column=0)
        copy_from_settings = StringVar(copy_settings_window)
        copy_from_settings_entry = Combobox(
            copy_settings_window,
            textvariable=copy_from_settings,
            state="readonly",
            width=BpodAcademy.GRID_WIDTH,
        )
        copy_from_settings_entry.grid(sticky="w", row=3, column=1)

        ### Empty row ###
        Label(copy_settings_window).grid(row=4, column=0)

        ### Select location to copy to ###
        Label(copy_settings_window, text="Copy To").grid(sticky="w", row=5, column=0)

        Label(copy_settings_window, text="Protocol: ").grid(sticky="w", row=6, column=0)
        copy_to_protocol = StringVar(copy_settings_window)
        copy_to_protocol_entry = Combobox(
            copy_settings_window,
            textvariable=copy_to_protocol,
            values=protocols,
            state="readonly",
            width=BpodAcademy.GRID_WIDTH,
        )

        def update_copy_to_subject(event=None):
            copy_to_subject_entry["values"] = self._remote_to_server(
                ("SUBJECTS", "FETCH", copy_to_protocol.get())
            )
            copy_to_subject.set("")

        copy_to_protocol_entry.bind("<<ComboboxSelected>>", update_copy_to_subject)
        copy_to_protocol_entry.grid(sticky="nsew", row=6, column=1)

        Label(copy_settings_window, text="Subject: ").grid(sticky="w", row=7, column=0)
        copy_to_subject = StringVar(copy_settings_window)
        copy_to_subject_entry = Combobox(
            copy_settings_window,
            textvariable=copy_to_subject,
            state="readonly",
            width=BpodAcademy.GRID_WIDTH,
        )
        copy_to_subject_entry.grid(sticky="nsew", row=7, column=1)

        ### Emtpy row ###
        Label(copy_settings_window).grid(row=8, column=0)

        ### Submit/Close buttons ###
        Button(
            copy_settings_window,
            text="Submit",
            command=lambda: self._copy_settings_command(
                copy_from_protocol.get(),
                copy_from_subject.get(),
                copy_from_settings.get(),
                copy_to_protocol.get(),
                copy_to_subject.get(),
                copy_settings_window,
            ),
        ).grid(sticky="nsew", row=9, column=1)
        Button(
            copy_settings_window, text="Cancel", command=copy_settings_window.destroy
        ).grid(sticky="nsew", row=10, column=1)

    def _copy_settings_command(
        self,
        copy_from_protocol,
        copy_from_subject,
        copy_from_settings,
        copy_to_protocol,
        copy_to_subject,
        window=None,
    ):

        reply = self._remote_to_server(
            (
                "SETTINGS",
                "COPY",
                copy_from_protocol,
                copy_from_subject,
                copy_from_settings,
                copy_to_protocol,
                copy_to_subject,
            )
        )
        if not reply:
            messagebox.showwarning(
                "Failed to copy settings",
                f"Failed to copy settings {copy_from_settings} from protocol {copy_from_protocol} and subject {copy_from_subject} to protocol {copy_to_protocol} and subject {copy_to_subject}",
                parent=self,
            )

        if window is not None:
            window.destroy()

    def _create_settings_window(self, window=None):

        if window is not None:
            window.destroy()

        create_settings_window = Toplevel(self)
        create_settings_window.title("Create Settings File")

        protocols = self._remote_to_server(("PROTOCOLS",))
        Label(create_settings_window, text="Protocol: ").grid(
            sticky="w", row=0, column=0
        )
        settings_protocol = StringVar(create_settings_window)
        settings_protocol_entry = Combobox(
            create_settings_window,
            textvariable=settings_protocol,
            values=protocols,
            state="readonly",
            width=BpodAcademy.GRID_WIDTH,
        )

        def update_settings_subject(event=None):
            settings_subject_entry["values"] = self._remote_to_server(
                ("SUBJECTS", "FETCH", settings_protocol.get())
            )
            settings_subject.set("")

        settings_protocol_entry.bind("<<ComboboxSelected>>", update_settings_subject)
        settings_protocol_entry.grid(row=0, column=1)

        Label(create_settings_window, text="Subject: ").grid(
            sticky="w", row=1, column=0
        )
        settings_subject = StringVar(create_settings_window)
        settings_subject_entry = Combobox(
            create_settings_window,
            textvariable=settings_subject,
            state="readonly",
            width=BpodAcademy.GRID_WIDTH,
        )
        settings_subject_entry.grid(sticky="nsew", row=1, column=1)

        Label(create_settings_window, text="Settings: ").grid(
            sticky="w", row=2, column=0
        )
        settings_file = StringVar(create_settings_window)
        Entry(
            create_settings_window,
            textvariable=settings_file,
            width=BpodAcademy.GRID_WIDTH,
        ).grid(sticky="nsew", row=2, column=1)

        Label(create_settings_window).grid(row=3, column=0)

        Label(create_settings_window, text="Names").grid(row=4, column=0)
        Label(create_settings_window, text="Values").grid(row=4, column=1)

        settings_names = []
        settings_values = []

        def add_settings_field():
            settings_names.append(StringVar(create_settings_window))
            Entry(
                create_settings_window,
                textvariable=settings_names[-1],
                width=BpodAcademy.GRID_WIDTH,
            ).grid(row=4 + len(settings_names), column=0)
            settings_values.append(StringVar(create_settings_window))
            Entry(
                create_settings_window,
                textvariable=settings_values[-1],
                width=BpodAcademy.GRID_WIDTH,
            ).grid(row=4 + len(settings_values), column=1)

        add_settings_field()
        Button(
            create_settings_window, text="Add Parameter", command=add_settings_field
        ).grid(sticky="nsew", row=100, column=0)

        Label(create_settings_window).grid(row=101, column=0)

        Button(
            create_settings_window,
            text="Create File",
            command=lambda: self._create_settings_command(
                settings_protocol.get(),
                settings_subject.get(),
                settings_file.get(),
                settings_names,
                settings_values,
                create_settings_window,
            ),
        ).grid(sticky="nsew", row=102, column=0)
        Button(
            create_settings_window,
            text="Cancel",
            command=create_settings_window.destroy,
        ).grid(sticky="nsew", row=102, column=1)

        create_settings_window.mainloop()

    def _create_settings_command(
        self, protocol, subject, settings_file, names, values, window=None
    ):

        # create dictionary from user settings
        settings_dict = {}
        for n, v in zip(names, values):
            if (n.get()) and (v.get()):
                settings_dict[n.get()] = float(v.get())

        reply = self._remote_to_server(
            ("SETTINGS", "CREATE", protocol, subject, settings_file, settings_dict)
        )
        if not reply:
            messagebox.showwarning(
                "Failed to create settings file",
                f"Could not create settings file {settings_file} for subject {subject} on protocol {protocol}. Please check server connections.",
                parent=self,
            )

        if window is not None:
            window.destroy()

    def _delete_logs_command(self):

        delete_logs = messagebox.askokcancel(
            "Delete Logs?",
            "Are you sure you want to delete all of the logs?",
            parent=self,
        )
        if delete_logs:
            reply = self._remote_to_server(("LOGS", "DELETE"))
            if not reply:
                messagebox.showwarning(
                    "Failed to delete logs",
                    "Failed to delete the logs. Please check server connections!",
                )
            else:
                messagebox.showinfo(
                    "Logs Deleted",
                    "Log files have been deleted. New logs will be created when you start Bpods.",
                    parent=self,
                )

    def _change_port(self, bpod_id, bpod_serial):

        bpod_index = self.cfg["bpod_ids"].index(bpod_id)
        self.cfg["bpod_serials"][bpod_index] = bpod_serial
        self.bpod_frames[bpod_index].serial_number.set(bpod_serial)

    def _start_bpod(self, bpod_id, code):

        bpod_index = self.cfg["bpod_ids"].index(bpod_id)
        self.bpod_frames[bpod_index].start_bpod(code)

    def _end_bpod(self, bpod_id):

        bpod_index = self.cfg["bpod_ids"].index(bpod_id)
        self.bpod_frames[bpod_index].end_bpod()

    def _start_bpod_protocol(self, bpod_id, protocol, subject, settings):

        bpod_index = self.cfg["bpod_ids"].index(bpod_id)
        self.bpod_frames[bpod_index].start_bpod_protocol(protocol, subject, settings)

    def _stop_bpod_protocol(self, bpod_id):

        bpod_index = self.cfg["bpod_ids"].index(bpod_id)
        self.bpod_frames[bpod_index].stop_bpod_protocol()

    def _listen_to_server(self):

        try:
            cmd = self.subscribe.recv_pyobj()
        except zmq.Again:
            cmd = None

        if cmd is not None:

            if cmd[0] == "BPOD":

                if cmd[1] == "ADD":

                    bpod_id = cmd[2]
                    bpod_serial = cmd[3]
                    bpod_position = cmd[4]
                    self.cfg["bpod_ids"].append(bpod_id)
                    self.cfg["bpod_serials"].append(bpod_serial)
                    self._add_box(bpod_id, bpod_serial, bpod_position)

                elif cmd[1] == "REMOVE":

                    bpod_id = cmd[2]
                    self._remove_box(bpod_id)

                elif cmd[1] == "CHANGE_PORT":

                    bpod_id = cmd[2]
                    bpod_serial = cmd[3]
                    self._change_port(bpod_id, bpod_serial)

            elif cmd[0] == "PROTOCOLS":

                protocols = cmd[1]
                self._refresh_protocols(protocols)

            elif cmd[0] == "START":

                bpod_id = cmd[1]
                code = cmd[2]
                self._start_bpod(bpod_id, code)

            elif cmd[0] == "RUN":

                bpod_id = cmd[1]
                protocol = cmd[2]
                subject = cmd[3]
                settings = cmd[4]
                self._start_bpod_protocol(bpod_id, protocol, subject, settings)

            elif cmd[0] == "STOP":

                bpod_id = cmd[1]
                self._stop_bpod_protocol(bpod_id)

            elif cmd[0] == "END":

                bpod_id = cmd[1]
                self._end_bpod(bpod_id)

            elif cmd[0] == "CLOSE":

                messagebox.showwarning(
                    "Server Closed!",
                    "The BpodAcademy server has shut down. Please restart the server if you wish to run BpodAcademy.",
                )

        self.listen_to_server = self.after(
            BpodAcademy.ZMQ_SUBSCRIBE_FREQUENCY_MS, self._listen_to_server
        )

    def _remote_to_server(self, msg, timeout=ZMQ_REQUEST_RCVTIMEO_MS):

        if self.request is not None:

            self.request.setsockopt(zmq.RCVTIMEO, timeout)
            self.request.send_pyobj(msg)

            try:
                reply = self.request.recv_pyobj()
            except zmq.Again:
                reply = None

            return reply

    def _close_bpod_academy(self):

        self.after_cancel(self.listen_to_server)

        if not self.remote:
            closed = self._close_server(ask=True)
            if closed == -1:
                return
            elif closed == 0:
                self._disconnect_remote()
        else:
            self._disconnect_remote()

        self.quit()
        self.destroy()

    def _close_server(self, ask=True):

        if ask:

            if messagebox.askyesno(
                "Close BpodAcademy Server?",
                "Do you want to close the BpodAcademy Server?\nAny open Bpod devices will be closed.",
                parent=self,
            ):

                ### check for running sessions ###
                if any([fr.status == 2 for fr in self.bpod_frames]):
                    messagebox.showwarning(
                        "Bpod protocol(s) are currently running. Please close open protocols before closing the BpodAcademy. Server",
                        parent=self,
                    )

                    return -1

                else:

                    if any([fr.status == 1 for fr in self.bpod_frames]):

                        closing_window = Toplevel(self)
                        closing_window.title("Closing Bpods")
                        Label(
                            closing_window, text="Closing open Bpods. Please wait..."
                        ).pack()
                        closing_window.update()

                        ### Close open Bpods ###
                        for i in range(len(self.bpod_frames)):
                            if self.bpod_frames[i].status > 0:
                                self.bpod_frames[i]._end_bpod()

                        closing_window.destroy()

                    ### Close BpodAcademy server ###
                    self._remote_to_server(("CLOSE",))
                    if hasattr(self, "server"):
                        self.server.stop()
                        self.server.close()

                    return 1

            else:

                return 0

            ### ask user to confirm closing ###
            if any([fr.status > 0 for fr in self.bpod_frames]):

<<<<<<< HEAD
=======
                if messagebox.askokcancel(
                    "Close Bpod?",
                    "Are you sure you want to close BpodAcademy? Any open Bpod devices will be closed.",
                    parent=self,
                ):

                    closing_window = Toplevel(self)
                    closing_window.title("Closing Bpods")
                    Label(
                        closing_window, text="Closing open Bpods. Please wait..."
                    ).pack()
                    closing_window.update()

                    ### Close open Bpods ###
                    for i in range(len(self.bpod_frames)):
                        if self.bpod_frames[i].status > 0:
                            self.bpod_frames[i]._end_bpod()

                    closing_window.destroy()

                else:

                    return 

            ### Close BpodAcademy server ###
            self._remote_to_server(("CLOSE",))
            if hasattr(self, "server"):
                self.server.stop()
                self.server.close()


            ### close BpodAcademy ###
            self.quit()
            

>>>>>>> 36e3db6b
def main():

    import argparse

    parser = argparse.ArgumentParser()
    parser.add_argument("-r", "--remote", action="store_true")
    parser.add_argument("-i", "--ip", type=str, default="*")
    parser.add_argument("-p", "--port", type=int, default=5555)
    args = parser.parse_args()

    BpodAcademy(remote=args.remote, ip=args.ip, port=args.port)


if __name__ == "__main__":
    main()<|MERGE_RESOLUTION|>--- conflicted
+++ resolved
@@ -956,8 +956,6 @@
             ### ask user to confirm closing ###
             if any([fr.status > 0 for fr in self.bpod_frames]):
 
-<<<<<<< HEAD
-=======
                 if messagebox.askokcancel(
                     "Close Bpod?",
                     "Are you sure you want to close BpodAcademy? Any open Bpod devices will be closed.",
@@ -993,7 +991,6 @@
             self.quit()
             
 
->>>>>>> 36e3db6b
 def main():
 
     import argparse
